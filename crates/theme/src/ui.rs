--- conflicted
+++ resolved
@@ -93,28 +93,6 @@
     .with_cursor_style(platform::CursorStyle::PointingHand)
 }
 
-<<<<<<< HEAD
-=======
-#[derive(Clone, Deserialize, Default, JsonSchema)]
-pub struct SvgStyle {
-    pub color: Color,
-    pub asset: String,
-    pub dimensions: Dimensions,
-}
-
-#[derive(Clone, Deserialize, Default, JsonSchema)]
-pub struct Dimensions {
-    pub width: f32,
-    pub height: f32,
-}
-
-impl Dimensions {
-    pub fn to_vec(&self) -> Vector2F {
-        vec2f(self.width, self.height)
-    }
-}
-
->>>>>>> a305d935
 pub fn svg<V: View>(style: &SvgStyle) -> ConstrainedBox<V> {
     Svg::new(style.asset.clone())
         .with_color(style.color)
