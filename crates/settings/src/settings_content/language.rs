use std::num::NonZeroU32;

use collections::{HashMap, HashSet};
use gpui::{Modifiers, SharedString};
use schemars::JsonSchema;
use serde::{Deserialize, Serialize, de::Error as _};
use settings_macros::{MergeFrom, with_fallible_options};
use std::sync::Arc;

use crate::{ExtendingVec, merge_from};

#[with_fallible_options]
#[derive(Debug, Clone, Default, PartialEq, Serialize, Deserialize, JsonSchema)]
pub struct AllLanguageSettingsContent {
    /// The settings for enabling/disabling features.
    pub features: Option<FeaturesContent>,
    /// The edit prediction settings.
    pub edit_predictions: Option<EditPredictionSettingsContent>,
    /// The default language settings.
    #[serde(flatten)]
    pub defaults: LanguageSettingsContent,
    /// The settings for individual languages.
    #[serde(default)]
    pub languages: LanguageToSettingsMap,
    /// Settings for associating file extensions and filenames
    /// with languages.
    pub file_types: Option<HashMap<Arc<str>, ExtendingVec<String>>>,
}

impl merge_from::MergeFrom for AllLanguageSettingsContent {
    fn merge_from(&mut self, other: &Self) {
        self.file_types.merge_from(&other.file_types);
        self.features.merge_from(&other.features);
        self.edit_predictions.merge_from(&other.edit_predictions);

        // A user's global settings override the default global settings and
        // all default language-specific settings.
        //
        self.defaults.merge_from(&other.defaults);
        for language_settings in self.languages.0.values_mut() {
            language_settings.merge_from(&other.defaults);
        }

        // A user's language-specific settings override default language-specific settings.
        for (language_name, user_language_settings) in &other.languages.0 {
            if let Some(existing) = self.languages.0.get_mut(language_name) {
                existing.merge_from(&user_language_settings);
            } else {
                let mut new_settings = self.defaults.clone();
                new_settings.merge_from(&user_language_settings);

                self.languages.0.insert(language_name.clone(), new_settings);
            }
        }
    }
}

/// The settings for enabling/disabling features.
#[with_fallible_options]
#[derive(Debug, Clone, PartialEq, Default, Serialize, Deserialize, JsonSchema, MergeFrom)]
#[serde(rename_all = "snake_case")]
pub struct FeaturesContent {
    /// Determines which edit prediction provider to use.
    pub edit_prediction_provider: Option<EditPredictionProvider>,
}

/// The provider that supplies edit predictions.
#[derive(Copy, Clone, Debug, Default, Eq, PartialEq, Serialize, JsonSchema, MergeFrom)]
#[serde(rename_all = "snake_case")]
pub enum EditPredictionProvider {
    None,
    #[default]
    Copilot,
    Supermaven,
    Zed,
    Codestral,
    Experimental(&'static str),
}

pub const EXPERIMENTAL_SWEEP_EDIT_PREDICTION_PROVIDER_NAME: &str = "sweep";

impl<'de> Deserialize<'de> for EditPredictionProvider {
    fn deserialize<D>(deserializer: D) -> Result<Self, D::Error>
    where
        D: serde::Deserializer<'de>,
    {
        #[derive(Deserialize)]
        #[serde(rename_all = "snake_case")]
        pub enum Content {
            None,
            Copilot,
            Supermaven,
            Zed,
            Codestral,
            Experimental(String),
        }

        Ok(match Content::deserialize(deserializer)? {
            Content::None => EditPredictionProvider::None,
            Content::Copilot => EditPredictionProvider::Copilot,
            Content::Supermaven => EditPredictionProvider::Supermaven,
            Content::Zed => EditPredictionProvider::Zed,
            Content::Codestral => EditPredictionProvider::Codestral,
            Content::Experimental(name) => {
                if name == EXPERIMENTAL_SWEEP_EDIT_PREDICTION_PROVIDER_NAME {
                    EditPredictionProvider::Experimental(
                        EXPERIMENTAL_SWEEP_EDIT_PREDICTION_PROVIDER_NAME,
                    )
                } else {
                    return Err(D::Error::custom(format!(
                        "Unknown experimental edit prediction provider: {}",
                        name
                    )));
                }
            }
        })
    }
}

impl EditPredictionProvider {
    pub fn is_zed(&self) -> bool {
        match self {
            EditPredictionProvider::Zed => true,
            EditPredictionProvider::None
            | EditPredictionProvider::Copilot
            | EditPredictionProvider::Supermaven
            | EditPredictionProvider::Codestral
            | EditPredictionProvider::Experimental(_) => false,
        }
    }
}

/// The contents of the edit prediction settings.
#[with_fallible_options]
#[derive(Clone, Debug, Default, Serialize, Deserialize, JsonSchema, MergeFrom, PartialEq)]
pub struct EditPredictionSettingsContent {
    /// A list of globs representing files that edit predictions should be disabled for.
    /// This list adds to a pre-existing, sensible default set of globs.
    /// Any additional ones you add are combined with them.
    pub disabled_globs: Option<Vec<String>>,
    /// The mode used to display edit predictions in the buffer.
    /// Provider support required.
    pub mode: Option<EditPredictionsMode>,
    /// Settings specific to GitHub Copilot.
    pub copilot: Option<CopilotSettingsContent>,
    /// Settings specific to Codestral.
    pub codestral: Option<CodestralSettingsContent>,
    /// Whether edit predictions are enabled in the assistant prompt editor.
    /// This has no effect if globally disabled.
    pub enabled_in_text_threads: Option<bool>,
}

#[with_fallible_options]
#[derive(Clone, Debug, Default, Serialize, Deserialize, JsonSchema, MergeFrom, PartialEq)]
pub struct CopilotSettingsContent {
    /// HTTP/HTTPS proxy to use for Copilot.
    ///
    /// Default: none
    pub proxy: Option<String>,
    /// Disable certificate verification for the proxy (not recommended).
    ///
    /// Default: false
    pub proxy_no_verify: Option<bool>,
    /// Enterprise URI for Copilot.
    ///
    /// Default: none
    pub enterprise_uri: Option<String>,
}

#[derive(Clone, Debug, Default, Serialize, Deserialize, JsonSchema, MergeFrom, PartialEq)]
pub struct CodestralSettingsContent {
    /// Model to use for completions.
    ///
    /// Default: "codestral-latest"
    #[serde(default)]
    pub model: Option<String>,
    /// Maximum tokens to generate.
    ///
    /// Default: 150
    #[serde(default)]
    pub max_tokens: Option<u32>,
    /// Api URL to use for completions.
    ///
    /// Default: "https://codestral.mistral.ai"
    #[serde(default)]
    pub api_url: Option<String>,
}

/// The mode in which edit predictions should be displayed.
#[derive(
    Copy,
    Clone,
    Debug,
    Default,
    Eq,
    PartialEq,
    Serialize,
    Deserialize,
    JsonSchema,
    MergeFrom,
    strum::VariantArray,
    strum::VariantNames,
)]
#[serde(rename_all = "snake_case")]
pub enum EditPredictionsMode {
    /// If provider supports it, display inline when holding modifier key (e.g., alt).
    /// Otherwise, eager preview is used.
    #[serde(alias = "auto")]
    Subtle,
    /// Display inline when there are no language server completions available.
    #[default]
    #[serde(alias = "eager_preview")]
    Eager,
}

/// Controls the soft-wrapping behavior in the editor.
#[derive(
    Copy,
    Clone,
    Debug,
    Serialize,
    Deserialize,
    PartialEq,
    Eq,
    JsonSchema,
    MergeFrom,
    strum::VariantArray,
    strum::VariantNames,
)]
#[serde(rename_all = "snake_case")]
pub enum SoftWrap {
    /// Prefer a single line generally, unless an overly long line is encountered.
    None,
    /// Deprecated: use None instead. Left to avoid breaking existing users' configs.
    /// Prefer a single line generally, unless an overly long line is encountered.
    PreferLine,
    /// Soft wrap lines that exceed the editor width.
    EditorWidth,
    /// Soft wrap lines at the preferred line length.
    PreferredLineLength,
    /// Soft wrap line at the preferred line length or the editor width (whichever is smaller).
    Bounded,
}

/// The settings for a particular language.
#[with_fallible_options]
#[derive(Debug, Clone, Default, PartialEq, Serialize, Deserialize, JsonSchema, MergeFrom)]
pub struct LanguageSettingsContent {
    /// How many columns a tab should occupy.
    ///
    /// Default: 4
    #[schemars(range(min = 1, max = 128))]
    pub tab_size: Option<NonZeroU32>,
    /// Whether to indent lines using tab characters, as opposed to multiple
    /// spaces.
    ///
    /// Default: false
    pub hard_tabs: Option<bool>,
    /// How to soft-wrap long lines of text.
    ///
    /// Default: none
    pub soft_wrap: Option<SoftWrap>,
    /// The column at which to soft-wrap lines, for buffers where soft-wrap
    /// is enabled.
    ///
    /// Default: 80
    pub preferred_line_length: Option<u32>,
    /// Whether to show wrap guides in the editor. Setting this to true will
    /// show a guide at the 'preferred_line_length' value if softwrap is set to
    /// 'preferred_line_length', and will show any additional guides as specified
    /// by the 'wrap_guides' setting.
    ///
    /// Default: true
    pub show_wrap_guides: Option<bool>,
    /// Character counts at which to show wrap guides in the editor.
    ///
    /// Default: []
    pub wrap_guides: Option<Vec<usize>>,
    /// Indent guide related settings.
    pub indent_guides: Option<IndentGuideSettingsContent>,
    /// Whether or not to perform a buffer format before saving.
    ///
    /// Default: on
    pub format_on_save: Option<FormatOnSave>,
    /// Whether or not to remove any trailing whitespace from lines of a buffer
    /// before saving it.
    ///
    /// Default: true
    pub remove_trailing_whitespace_on_save: Option<bool>,
    /// Whether or not to ensure there's a single newline at the end of a buffer
    /// when saving it.
    ///
    /// Default: true
    pub ensure_final_newline_on_save: Option<bool>,
    /// How to perform a buffer format.
    ///
    /// Default: auto
    pub formatter: Option<FormatterList>,
    /// Zed's Prettier integration settings.
    /// Allows to enable/disable formatting with Prettier
    /// and configure default Prettier, used when no project-level Prettier installation is found.
    ///
    /// Default: off
    pub prettier: Option<PrettierSettingsContent>,
    /// Whether to automatically close JSX tags.
    pub jsx_tag_auto_close: Option<JsxTagAutoCloseSettingsContent>,
    /// Whether to use language servers to provide code intelligence.
    ///
    /// Default: true
    pub enable_language_server: Option<bool>,
    /// The list of language servers to use (or disable) for this language.
    ///
    /// This array should consist of language server IDs, as well as the following
    /// special tokens:
    /// - `"!<language_server_id>"` - A language server ID prefixed with a `!` will be disabled.
    /// - `"..."` - A placeholder to refer to the **rest** of the registered language servers for this language.
    ///
    /// Default: ["..."]
    pub language_servers: Option<Vec<String>>,
    /// Controls where the `editor::Rewrap` action is allowed for this language.
    ///
    /// Note: This setting has no effect in Vim mode, as rewrap is already
    /// allowed everywhere.
    ///
    /// Default: "in_comments"
    pub allow_rewrap: Option<RewrapBehavior>,
    /// Controls whether edit predictions are shown immediately (true)
    /// or manually by triggering `editor::ShowEditPrediction` (false).
    ///
    /// Default: true
    pub show_edit_predictions: Option<bool>,
    /// Controls whether edit predictions are shown in the given language
    /// scopes.
    ///
    /// Example: ["string", "comment"]
    ///
    /// Default: []
    pub edit_predictions_disabled_in: Option<Vec<String>>,
    /// Whether to show tabs and spaces in the editor.
    pub show_whitespaces: Option<ShowWhitespaceSetting>,
    /// Visible characters used to render whitespace when show_whitespaces is enabled.
    ///
    /// Default: "•" for spaces, "→" for tabs.
    pub whitespace_map: Option<WhitespaceMapContent>,
    /// Whether to start a new line with a comment when a previous line is a comment as well.
    ///
    /// Default: true
    pub extend_comment_on_newline: Option<bool>,
    /// Inlay hint related settings.
    pub inlay_hints: Option<InlayHintSettingsContent>,
    /// Whether to automatically type closing characters for you. For example,
    /// when you type '(', Zed will automatically add a closing ')' at the correct position.
    ///
    /// Default: true
    pub use_autoclose: Option<bool>,
    /// Whether to automatically surround text with characters for you. For example,
    /// when you select text and type '(', Zed will automatically surround text with ().
    ///
    /// Default: true
    pub use_auto_surround: Option<bool>,
    /// Controls how the editor handles the autoclosed characters.
    /// When set to `false`(default), skipping over and auto-removing of the closing characters
    /// happen only for auto-inserted characters.
    /// Otherwise(when `true`), the closing characters are always skipped over and auto-removed
    /// no matter how they were inserted.
    ///
    /// Default: false
    pub always_treat_brackets_as_autoclosed: Option<bool>,
    /// Whether to use additional LSP queries to format (and amend) the code after
    /// every "trigger" symbol input, defined by LSP server capabilities.
    ///
    /// Default: true
    pub use_on_type_format: Option<bool>,
    /// Which code actions to run on save before the formatter.
    /// These are not run if formatting is off.
    ///
    /// Default: {} (or {"source.organizeImports": true} for Go).
    pub code_actions_on_format: Option<HashMap<String, bool>>,
    /// Whether to perform linked edits of associated ranges, if the language server supports it.
    /// For example, when editing opening <html> tag, the contents of the closing </html> tag will be edited as well.
    ///
    /// Default: true
    pub linked_edits: Option<bool>,
    /// Whether indentation should be adjusted based on the context whilst typing.
    ///
    /// Default: true
    pub auto_indent: Option<bool>,
    /// Whether indentation of pasted content should be adjusted based on the context.
    ///
    /// Default: true
    pub auto_indent_on_paste: Option<bool>,
    /// Task configuration for this language.
    ///
    /// Default: {}
    pub tasks: Option<LanguageTaskSettingsContent>,
    /// Whether to pop the completions menu while typing in an editor without
    /// explicitly requesting it.
    ///
    /// Default: true
    pub show_completions_on_input: Option<bool>,
    /// Whether to display inline and alongside documentation for items in the
    /// completions menu.
    ///
    /// Default: true
    pub show_completion_documentation: Option<bool>,
    /// Controls how completions are processed for this language.
    pub completions: Option<CompletionSettingsContent>,
    /// Preferred debuggers for this language.
    ///
    /// Default: []
    pub debuggers: Option<Vec<String>>,
<<<<<<< HEAD
    // What algorithm to use for word/character diff highlighting.
    //
    // - "myers": Fast and produces good results for most cases by minimizing edit distance.
    //   This is the most common algorithm, used by Git by default.
    // - "patience": Matches unique lines first, then processes sections between them.
    //   Often produces more intuitive diffs for code, especially when lines are reordered,
    //   but can be slower than Myers.
    // - "lcs": Longest Common Subsequence algorithm. Simpler and faster, but may produce
    //   less optimal diffs.
    //
    // Default: "myers"
    pub word_diff_algorithm: Option<WordDiffAlgorithm>,
    // Whether to calculate word diff based on characters or words.
    //
    // - "word": Highlights whole words that have changed
    // - "character": Highlights only the specific characters that have changed
    //
    // Default: "word"
    pub word_diff_mode: Option<WordDiffMode>,
    // Maximum number of lines in a diff section before word/character diff highlighting is disabled.
    //
    // If either the deleted or added section of a diff exceeds this line count,
    // no word/character diff will be generated for that section. This improves
    // performance for large diffs.
    //
    // Default: 1
    pub word_diff_max_lines: Option<WordDiffMaxLines>,
}

#[derive(
    Clone,
    Copy,
    Debug,
    Serialize,
    Deserialize,
    PartialEq,
    JsonSchema,
    MergeFrom,
    Default,
    Eq,
    strum::VariantArray,
    strum::VariantNames,
)]
#[serde(rename_all = "snake_case")]
pub enum WordDiffAlgorithm {
    #[default]
    Myers,
    Patience,
    Lcs,
}

#[derive(
    Clone,
    Copy,
    Debug,
    Serialize,
    Deserialize,
    PartialEq,
    JsonSchema,
    MergeFrom,
    Default,
    Eq,
    strum::VariantArray,
    strum::VariantNames,
)]
#[serde(rename_all = "snake_case")]
pub enum WordDiffMode {
    #[default]
    Word,
    Character,
}

/// Maximum number of lines in a diff section (addon/deletion) before word/character diff highlighting is disabled.
#[derive(Clone, Copy, Debug, PartialEq, PartialOrd, Serialize, Deserialize)]
#[serde(transparent)]
pub struct WordDiffMaxLines(pub u8);

impl std::fmt::Display for WordDiffMaxLines {
    fn fmt(&self, f: &mut std::fmt::Formatter<'_>) -> std::fmt::Result {
        write!(f, "{}", self.0)
    }
}

impl From<u8> for WordDiffMaxLines {
    fn from(value: u8) -> Self {
        WordDiffMaxLines(value)
    }
}

impl std::str::FromStr for WordDiffMaxLines {
    type Err = std::num::ParseIntError;

    fn from_str(s: &str) -> Result<Self, Self::Err> {
        Ok(WordDiffMaxLines(s.parse()?))
    }
}

impl Default for WordDiffMaxLines {
    #[inline]
    fn default() -> WordDiffMaxLines {
        WordDiffMaxLines(1)
    }
}

impl std::hash::Hash for WordDiffMaxLines {
    fn hash<H: std::hash::Hasher>(&self, state: &mut H) {
        self.0.hash(state);
    }
}

impl Eq for WordDiffMaxLines {}

impl WordDiffMaxLines {
    pub const MIN: WordDiffMaxLines = WordDiffMaxLines(0);
    pub const MAX: WordDiffMaxLines = WordDiffMaxLines(15);
}

impl schemars::JsonSchema for WordDiffMaxLines {
    fn schema_name() -> std::borrow::Cow<'static, str> {
        "WordDiffMaxLines".into()
    }

    fn json_schema(_: &mut schemars::SchemaGenerator) -> schemars::Schema {
        use schemars::json_schema;
        json_schema!({
            "type": "integer",
            "minimum": Self::MIN.0,
            "maximum": Self::MAX.0,
            "default": Self::default(),
            "description": "Maximum number of lines in a diff section before word/character diff highlighting is disabled (0-15)"
        })
    }
}

impl merge_from::MergeFrom for WordDiffMaxLines {
    fn merge_from(&mut self, other: &Self) {
        *self = *other;
    }
=======
    /// Whether to use tree-sitter bracket queries to detect and colorize the brackets in the editor.
    ///
    /// Default: false
    pub colorize_brackets: Option<bool>,
>>>>>>> 41c61900
}

/// Controls how whitespace should be displayedin the editor.
#[derive(
    Copy,
    Clone,
    Debug,
    Serialize,
    Deserialize,
    PartialEq,
    Eq,
    JsonSchema,
    MergeFrom,
    strum::VariantArray,
    strum::VariantNames,
)]
#[serde(rename_all = "snake_case")]
pub enum ShowWhitespaceSetting {
    /// Draw whitespace only for the selected text.
    Selection,
    /// Do not draw any tabs or spaces.
    None,
    /// Draw all invisible symbols.
    All,
    /// Draw whitespaces at boundaries only.
    ///
    /// For a whitespace to be on a boundary, any of the following conditions need to be met:
    /// - It is a tab
    /// - It is adjacent to an edge (start or end)
    /// - It is adjacent to a whitespace (left or right)
    Boundary,
    /// Draw whitespaces only after non-whitespace characters.
    Trailing,
}

#[with_fallible_options]
#[derive(Clone, Debug, Default, Serialize, Deserialize, JsonSchema, MergeFrom, PartialEq)]
pub struct WhitespaceMapContent {
    pub space: Option<char>,
    pub tab: Option<char>,
}

/// The behavior of `editor::Rewrap`.
#[derive(
    Debug,
    PartialEq,
    Clone,
    Copy,
    Default,
    Serialize,
    Deserialize,
    JsonSchema,
    MergeFrom,
    strum::VariantArray,
    strum::VariantNames,
)]
#[serde(rename_all = "snake_case")]
pub enum RewrapBehavior {
    /// Only rewrap within comments.
    #[default]
    InComments,
    /// Only rewrap within the current selection(s).
    InSelections,
    /// Allow rewrapping anywhere.
    Anywhere,
}

#[with_fallible_options]
#[derive(Default, Debug, Clone, PartialEq, Eq, Serialize, Deserialize, JsonSchema, MergeFrom)]
pub struct JsxTagAutoCloseSettingsContent {
    /// Enables or disables auto-closing of JSX tags.
    pub enabled: Option<bool>,
}

/// The settings for inlay hints.
#[with_fallible_options]
#[derive(Clone, Default, Debug, Serialize, Deserialize, JsonSchema, MergeFrom, PartialEq, Eq)]
pub struct InlayHintSettingsContent {
    /// Global switch to toggle hints on and off.
    ///
    /// Default: false
    pub enabled: Option<bool>,
    /// Global switch to toggle inline values on and off when debugging.
    ///
    /// Default: true
    pub show_value_hints: Option<bool>,
    /// Whether type hints should be shown.
    ///
    /// Default: true
    pub show_type_hints: Option<bool>,
    /// Whether parameter hints should be shown.
    ///
    /// Default: true
    pub show_parameter_hints: Option<bool>,
    /// Whether other hints should be shown.
    ///
    /// Default: true
    pub show_other_hints: Option<bool>,
    /// Whether to show a background for inlay hints.
    ///
    /// If set to `true`, the background will use the `hint.background` color
    /// from the current theme.
    ///
    /// Default: false
    pub show_background: Option<bool>,
    /// Whether or not to debounce inlay hints updates after buffer edits.
    ///
    /// Set to 0 to disable debouncing.
    ///
    /// Default: 700
    pub edit_debounce_ms: Option<u64>,
    /// Whether or not to debounce inlay hints updates after buffer scrolls.
    ///
    /// Set to 0 to disable debouncing.
    ///
    /// Default: 50
    pub scroll_debounce_ms: Option<u64>,
    /// Toggles inlay hints (hides or shows) when the user presses the modifiers specified.
    /// If only a subset of the modifiers specified is pressed, hints are not toggled.
    /// If no modifiers are specified, this is equivalent to `null`.
    ///
    /// Default: null
    pub toggle_on_modifiers_press: Option<Modifiers>,
}

/// The kind of an inlay hint.
#[derive(Debug, Clone, Copy, PartialEq, Eq, Hash)]
pub enum InlayHintKind {
    /// An inlay hint for a type.
    Type,
    /// An inlay hint for a parameter.
    Parameter,
}

impl InlayHintKind {
    /// Returns the [`InlayHintKind`]fromthe given name.
    ///
    /// Returns `None` if `name` does not match any of the expected
    /// string representations.
    pub fn from_name(name: &str) -> Option<Self> {
        match name {
            "type" => Some(InlayHintKind::Type),
            "parameter" => Some(InlayHintKind::Parameter),
            _ => None,
        }
    }

    /// Returns the name of this [`InlayHintKind`].
    pub fn name(&self) -> &'static str {
        match self {
            InlayHintKind::Type => "type",
            InlayHintKind::Parameter => "parameter",
        }
    }
}

/// Controls how completions are processed for this language.
#[with_fallible_options]
#[derive(Clone, Debug, Serialize, Deserialize, PartialEq, JsonSchema, MergeFrom, Default)]
#[serde(rename_all = "snake_case")]
pub struct CompletionSettingsContent {
    /// Controls how words are completed.
    /// For large documents, not all words may be fetched for completion.
    ///
    /// Default: `fallback`
    pub words: Option<WordsCompletionMode>,
    /// How many characters has to be in the completions query to automatically show the words-based completions.
    /// Before that value, it's still possible to trigger the words-based completion manually with the corresponding editor command.
    ///
    /// Default: 3
    pub words_min_length: Option<u32>,
    /// Whether to fetch LSP completions or not.
    ///
    /// Default: true
    pub lsp: Option<bool>,
    /// When fetching LSP completions, determines how long to wait for a response of a particular server.
    /// When set to 0, waits indefinitely.
    ///
    /// Default: 0
    pub lsp_fetch_timeout_ms: Option<u64>,
    /// Controls how LSP completions are inserted.
    ///
    /// Default: "replace_suffix"
    pub lsp_insert_mode: Option<LspInsertMode>,
}

#[derive(
    Copy,
    Clone,
    Debug,
    Serialize,
    Deserialize,
    PartialEq,
    Eq,
    JsonSchema,
    MergeFrom,
    strum::VariantArray,
    strum::VariantNames,
)]
#[serde(rename_all = "snake_case")]
pub enum LspInsertMode {
    /// Replaces text before the cursor, using the `insert` range described in the LSP specification.
    Insert,
    /// Replaces text before and after the cursor, using the `replace` range described in the LSP specification.
    Replace,
    /// Behaves like `"replace"` if the text that would be replaced is a subsequence of the completion text,
    /// and like `"insert"` otherwise.
    ReplaceSubsequence,
    /// Behaves like `"replace"` if the text after the cursor is a suffix of the completion, and like
    /// `"insert"` otherwise.
    ReplaceSuffix,
}

/// Controls how document's words are completed.
#[derive(
    Copy,
    Clone,
    Debug,
    Serialize,
    Deserialize,
    PartialEq,
    Eq,
    JsonSchema,
    MergeFrom,
    strum::VariantArray,
    strum::VariantNames,
)]
#[serde(rename_all = "snake_case")]
pub enum WordsCompletionMode {
    /// Always fetch document's words for completions along with LSP completions.
    Enabled,
    /// Only if LSP response errors or times out,
    /// use document's words to show completions.
    Fallback,
    /// Never fetch or complete document's words for completions.
    /// (Word-based completions can still be queried via a separate action)
    Disabled,
}

/// Allows to enable/disable formatting with Prettier
/// and configure default Prettier, used when no project-level Prettier installation is found.
/// Prettier formatting is disabled by default.
#[with_fallible_options]
#[derive(Default, Debug, Clone, PartialEq, Eq, Serialize, Deserialize, JsonSchema, MergeFrom)]
pub struct PrettierSettingsContent {
    /// Enables or disables formatting with Prettier for a given language.
    pub allowed: Option<bool>,

    /// Forces Prettier integration to use a specific parser name when formatting files with the language.
    pub parser: Option<String>,

    /// Forces Prettier integration to use specific plugins when formatting files with the language.
    /// The default Prettier will be installed with these plugins.
    pub plugins: Option<HashSet<String>>,

    /// Default Prettier options, in the format as in package.json section for Prettier.
    /// If project installs Prettier via its package.json, these options will be ignored.
    #[serde(flatten)]
    pub options: Option<HashMap<String, serde_json::Value>>,
}

/// TODO: this should just be a bool
/// Controls the behavior of formatting files when they are saved.
#[derive(
    Debug,
    Clone,
    Copy,
    PartialEq,
    Eq,
    Serialize,
    Deserialize,
    JsonSchema,
    MergeFrom,
    strum::VariantArray,
    strum::VariantNames,
)]
#[serde(rename_all = "lowercase")]
pub enum FormatOnSave {
    /// Files should be formatted on save.
    On,
    /// Files should not be formatted on save.
    Off,
}

/// Controls which formatters should be used when formatting code.
#[derive(Clone, Debug, Serialize, Deserialize, PartialEq, Eq, JsonSchema, MergeFrom)]
#[serde(untagged)]
pub enum FormatterList {
    Single(Formatter),
    Vec(Vec<Formatter>),
}

impl Default for FormatterList {
    fn default() -> Self {
        Self::Single(Formatter::default())
    }
}

impl AsRef<[Formatter]> for FormatterList {
    fn as_ref(&self) -> &[Formatter] {
        match &self {
            Self::Single(single) => std::slice::from_ref(single),
            Self::Vec(v) => v,
        }
    }
}

/// Controls which formatter should be used when formatting code. If there are multiple formatters, they are executed in the order of declaration.
#[derive(Clone, Default, Debug, Serialize, Deserialize, PartialEq, Eq, JsonSchema, MergeFrom)]
#[serde(rename_all = "snake_case")]
pub enum Formatter {
    /// Format files using Zed's Prettier integration (if applicable),
    /// or falling back to formatting via language server.
    #[default]
    Auto,
    /// Format code using Zed's Prettier integration.
    Prettier,
    /// Format code using an external command.
    External {
        /// The external program to run.
        command: Arc<str>,
        /// The arguments to pass to the program.
        arguments: Option<Arc<[String]>>,
    },
    /// Files should be formatted using a code action executed by language servers.
    CodeAction(String),
    /// Format code using a language server.
    #[serde(untagged)]
    LanguageServer(LanguageServerFormatterSpecifier),
}

#[derive(Clone, Default, Debug, Serialize, Deserialize, PartialEq, Eq, JsonSchema, MergeFrom)]
#[serde(
    rename_all = "snake_case",
    // allow specifying language servers as "language_server" or {"language_server": {"name": ...}}
    from = "LanguageServerVariantContent",
    into = "LanguageServerVariantContent"
)]
pub enum LanguageServerFormatterSpecifier {
    Specific {
        name: String,
    },
    #[default]
    Current,
}

impl From<LanguageServerVariantContent> for LanguageServerFormatterSpecifier {
    fn from(value: LanguageServerVariantContent) -> Self {
        match value {
            LanguageServerVariantContent::Specific {
                language_server: LanguageServerSpecifierContent { name: Some(name) },
            } => Self::Specific { name },
            _ => Self::Current,
        }
    }
}

impl From<LanguageServerFormatterSpecifier> for LanguageServerVariantContent {
    fn from(value: LanguageServerFormatterSpecifier) -> Self {
        match value {
            LanguageServerFormatterSpecifier::Specific { name } => Self::Specific {
                language_server: LanguageServerSpecifierContent { name: Some(name) },
            },
            LanguageServerFormatterSpecifier::Current => {
                Self::Current(CurrentLanguageServerContent::LanguageServer)
            }
        }
    }
}

#[derive(Clone, Debug, Serialize, Deserialize, PartialEq, Eq, JsonSchema, MergeFrom)]
#[serde(rename_all = "snake_case", untagged)]
enum LanguageServerVariantContent {
    /// Format code using a specific language server.
    Specific {
        language_server: LanguageServerSpecifierContent,
    },
    /// Format code using the current language server.
    Current(CurrentLanguageServerContent),
}

#[derive(Clone, Default, Debug, Serialize, Deserialize, PartialEq, Eq, JsonSchema, MergeFrom)]
#[serde(rename_all = "snake_case")]
enum CurrentLanguageServerContent {
    #[default]
    LanguageServer,
}

#[derive(Clone, Default, Debug, Serialize, Deserialize, PartialEq, Eq, JsonSchema, MergeFrom)]
#[serde(rename_all = "snake_case")]
struct LanguageServerSpecifierContent {
    /// The name of the language server to format with
    name: Option<String>,
}

/// The settings for indent guides.
#[with_fallible_options]
#[derive(Default, Debug, Clone, PartialEq, Eq, Serialize, Deserialize, JsonSchema, MergeFrom)]
pub struct IndentGuideSettingsContent {
    /// Whether to display indent guides in the editor.
    ///
    /// Default: true
    pub enabled: Option<bool>,
    /// The width of the indent guides in pixels, between 1 and 10.
    ///
    /// Default: 1
    pub line_width: Option<u32>,
    /// The width of the active indent guide in pixels, between 1 and 10.
    ///
    /// Default: 1
    pub active_line_width: Option<u32>,
    /// Determines how indent guides are colored.
    ///
    /// Default: Fixed
    pub coloring: Option<IndentGuideColoring>,
    /// Determines how indent guide backgrounds are colored.
    ///
    /// Default: Disabled
    pub background_coloring: Option<IndentGuideBackgroundColoring>,
}

/// The task settings for a particular language.
#[with_fallible_options]
#[derive(Debug, Clone, Default, Deserialize, PartialEq, Serialize, JsonSchema, MergeFrom)]
pub struct LanguageTaskSettingsContent {
    /// Extra task variables to set for a particular language.
    pub variables: Option<HashMap<String, String>>,
    pub enabled: Option<bool>,
    /// Use LSP tasks over Zed language extension ones.
    /// If no LSP tasks are returned due to error/timeout or regular execution,
    /// Zed language extension tasks will be used instead.
    ///
    /// Other Zed tasks will still be shown:
    /// * Zed task from either of the task config file
    /// * Zed task from history (e.g. one-off task was spawned before)
    pub prefer_lsp: Option<bool>,
}

/// Map from language name to settings.
#[with_fallible_options]
#[derive(Debug, Clone, Default, PartialEq, Serialize, Deserialize, JsonSchema, MergeFrom)]
pub struct LanguageToSettingsMap(pub HashMap<SharedString, LanguageSettingsContent>);

/// Determines how indent guides are colored.
#[derive(
    Default,
    Debug,
    Copy,
    Clone,
    PartialEq,
    Eq,
    Serialize,
    Deserialize,
    JsonSchema,
    MergeFrom,
    strum::VariantArray,
    strum::VariantNames,
)]
#[serde(rename_all = "snake_case")]
pub enum IndentGuideColoring {
    /// Do not render any lines for indent guides.
    Disabled,
    /// Use the same color for all indentation levels.
    #[default]
    Fixed,
    /// Use a different color for each indentation level.
    IndentAware,
}

/// Determines how indent guide backgrounds are colored.
#[derive(
    Default,
    Debug,
    Copy,
    Clone,
    PartialEq,
    Eq,
    Serialize,
    Deserialize,
    JsonSchema,
    MergeFrom,
    strum::VariantArray,
    strum::VariantNames,
)]
#[serde(rename_all = "snake_case")]
pub enum IndentGuideBackgroundColoring {
    /// Do not render any background for indent guides.
    #[default]
    Disabled,
    /// Use a different color for each indentation level.
    IndentAware,
}

#[cfg(test)]
mod test {

    use crate::{ParseStatus, fallible_options};

    use super::*;

    #[test]
    fn test_formatter_deserialization() {
        let raw_auto = "{\"formatter\": \"auto\"}";
        let settings: LanguageSettingsContent = serde_json::from_str(raw_auto).unwrap();
        assert_eq!(
            settings.formatter,
            Some(FormatterList::Single(Formatter::Auto))
        );
        let raw = "{\"formatter\": \"language_server\"}";
        let settings: LanguageSettingsContent = serde_json::from_str(raw).unwrap();
        assert_eq!(
            settings.formatter,
            Some(FormatterList::Single(Formatter::LanguageServer(
                LanguageServerFormatterSpecifier::Current
            )))
        );

        let raw = "{\"formatter\": [{\"language_server\": {\"name\": null}}]}";
        let settings: LanguageSettingsContent = serde_json::from_str(raw).unwrap();
        assert_eq!(
            settings.formatter,
            Some(FormatterList::Vec(vec![Formatter::LanguageServer(
                LanguageServerFormatterSpecifier::Current
            )]))
        );
        let raw = "{\"formatter\": [{\"language_server\": {\"name\": null}}, \"language_server\", \"prettier\"]}";
        let settings: LanguageSettingsContent = serde_json::from_str(raw).unwrap();
        assert_eq!(
            settings.formatter,
            Some(FormatterList::Vec(vec![
                Formatter::LanguageServer(LanguageServerFormatterSpecifier::Current),
                Formatter::LanguageServer(LanguageServerFormatterSpecifier::Current),
                Formatter::Prettier
            ]))
        );

        let raw = "{\"formatter\": [{\"language_server\": {\"name\": \"ruff\"}}, \"prettier\"]}";
        let settings: LanguageSettingsContent = serde_json::from_str(raw).unwrap();
        assert_eq!(
            settings.formatter,
            Some(FormatterList::Vec(vec![
                Formatter::LanguageServer(LanguageServerFormatterSpecifier::Specific {
                    name: "ruff".to_string()
                }),
                Formatter::Prettier
            ]))
        );

        assert_eq!(
            serde_json::to_string(&LanguageServerFormatterSpecifier::Current).unwrap(),
            "\"language_server\"",
        );
    }

    #[test]
    fn test_formatter_deserialization_invalid() {
        let raw_auto = "{\"formatter\": {}}";
        let (_, result) = fallible_options::parse_json::<LanguageSettingsContent>(raw_auto);
        assert!(matches!(result, ParseStatus::Failed { .. }));
    }

    #[test]
    fn test_prettier_options() {
        let raw_prettier = r#"{"allowed": false, "tabWidth": 4, "semi": false}"#;
        let result = serde_json::from_str::<PrettierSettingsContent>(raw_prettier)
            .expect("Failed to parse prettier options");
        assert!(
            result
                .options
                .as_ref()
                .expect("options were flattened")
                .contains_key("semi")
        );
        assert!(
            result
                .options
                .as_ref()
                .expect("options were flattened")
                .contains_key("tabWidth")
        );
    }
}<|MERGE_RESOLUTION|>--- conflicted
+++ resolved
@@ -409,7 +409,6 @@
     ///
     /// Default: []
     pub debuggers: Option<Vec<String>>,
-<<<<<<< HEAD
     // What algorithm to use for word/character diff highlighting.
     //
     // - "myers": Fast and produces good results for most cases by minimizing edit distance.
@@ -437,6 +436,10 @@
     //
     // Default: 1
     pub word_diff_max_lines: Option<WordDiffMaxLines>,
+    /// Whether to use tree-sitter bracket queries to detect and colorize the brackets in the editor.
+    ///
+    /// Default: false
+    pub colorize_brackets: Option<bool>,
 }
 
 #[derive(
@@ -548,12 +551,6 @@
     fn merge_from(&mut self, other: &Self) {
         *self = *other;
     }
-=======
-    /// Whether to use tree-sitter bracket queries to detect and colorize the brackets in the editor.
-    ///
-    /// Default: false
-    pub colorize_brackets: Option<bool>,
->>>>>>> 41c61900
 }
 
 /// Controls how whitespace should be displayedin the editor.
