--- conflicted
+++ resolved
@@ -149,35 +149,6 @@
         vec![Arc::new(rust::RustLspAdapter)],
     );
     language("toml", tree_sitter_toml::language(), vec![]);
-<<<<<<< HEAD
-    language(
-        "tsx",
-        tree_sitter_typescript::language_tsx(),
-        vec![
-            Arc::new(typescript::TypeScriptLspAdapter::new(node_runtime.clone())),
-            Arc::new(typescript::EsLintLspAdapter::new(node_runtime.clone())),
-            Arc::new(tailwind::TailwindLspAdapter::new(node_runtime.clone())),
-        ],
-    );
-    language(
-        "typescript",
-        tree_sitter_typescript::language_typescript(),
-        vec![
-            Arc::new(typescript::TypeScriptLspAdapter::new(node_runtime.clone())),
-            Arc::new(typescript::EsLintLspAdapter::new(node_runtime.clone())),
-        ],
-    );
-    language(
-        "javascript",
-        tree_sitter_typescript::language_tsx(),
-        vec![
-            Arc::new(typescript::TypeScriptLspAdapter::new(node_runtime.clone())),
-            Arc::new(typescript::EsLintLspAdapter::new(node_runtime.clone())),
-            Arc::new(tailwind::TailwindLspAdapter::new(node_runtime.clone())),
-        ],
-    );
-    language("haskell", tree_sitter_haskell::language(), vec![]);
-=======
     match &DenoSettings::get(None, cx).enable {
         true => {
             language(
@@ -231,7 +202,7 @@
             );
         }
     }
->>>>>>> 8da5e57d
+    language("haskell", tree_sitter_haskell::language(), vec![]);
     language(
         "html",
         tree_sitter_html::language(),
