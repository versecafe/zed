--- conflicted
+++ resolved
@@ -2534,10 +2534,7 @@
                             diff_status: region.status,
                             buffer_row,
                             wrapped_buffer_row: None,
-<<<<<<< HEAD
-=======
-
->>>>>>> 1fab43d4
+
                             multibuffer_row: Some(MultiBufferRow(
                                 text[..ix].matches('\n').count() as u32
                             )),
